import sys, os

sys.path.append(os.path.abspath(os.path.dirname(__file__) + "/" + ".." + "/" + ".."))


from typing import List, Optional
import numpy as np
from collections import Counter
import math

from util.doc_chunk import DocChunker
from util.tokenizer import tokenize_text
from util.log_util import logger
from dataclasses import dataclass


@dataclass
class CompressionResult:
    """压缩结果数据类"""

    compressed_text: str  # 压缩后的文本
    compression_ratio: float  # 压缩比例
    selected_chunks: List[str]  # 选中的文本块
    topic_scores: np.ndarray  # 主题得分


class TFIDFCompressor:
    """TF-IDF based document compression class.

    This class implements document compression using TF-IDF scoring, supporting both
    query-based and query-less compression modes.

    """

    def __init__(self) -> None:
        """Initialize TFIDFCompressor."""

        self.doc_chunker = (
            DocChunker()
        )  # doc_chunker: Instance of DocChunker for text chunking
        self.tokenize_func = tokenize_text  # tokenize_func: Function that takes text and returns token list
        # 设置日志记录器
        self.logger = logger

    def _calculate_tfidf(
        self, chunks: List[str], query: Optional[str] = None
    ) -> np.ndarray:
        """Calculate TF-IDF scores for document chunks.

        Args:
            chunks: List of text chunks
            query: Optional query text for guided compression

        Returns:
            numpy.ndarray: TF-IDF scores for each chunk
        """
        # 对所有块进行分词
        chunk_tokens = [self.tokenize_func(chunk) for chunk in chunks]

        # 计算词频（TF）
        chunk_token_counts = [Counter(tokens) for tokens in chunk_tokens]

        if query:
            # 使用查询词计算TF-IDF
            query_tokens = self.tokenize_func(query)
<<<<<<< HEAD
            query_token_set = set(query_tokens)

=======
            query_token_set = set(query_tokens) # set? list?
            
>>>>>>> 3adcb942
            # 计算查询词的IDF
            idf = {}
            for token in query_token_set:
                doc_count = sum(1 for counts in chunk_token_counts if token in counts)
                idf[token] = math.log(len(chunks) / (1 + doc_count))

            # 计算每个块的TF-IDF分数
            scores = np.zeros(len(chunks))
            for i, counts in enumerate(chunk_token_counts):
                chunk_score = 0
                for token in query_token_set:
                    if len(chunk_tokens[i]) == 0:
                        continue
                    tf = counts.get(token, 0) / len(chunk_tokens[i])
                    chunk_score += tf * idf[token]
                scores[i] = chunk_score
        else:
            # 不使用查询词，计算所有词的TF-IDF
            # 获取所有唯一词
            all_tokens = set().union(*[set(tokens) for tokens in chunk_tokens])

            # 计算IDF
            idf = {}
            for token in all_tokens:
                doc_count = sum(1 for counts in chunk_token_counts if token in counts)
                idf[token] = math.log(len(chunks) / (1 + doc_count))

            # 计算每个块的TF-IDF总分
            scores = np.zeros(len(chunks))
            for i, counts in enumerate(chunk_token_counts):
                chunk_score = 0
                for token, count in counts.items():
                    tf = count / len(chunk_tokens[i])
                    chunk_score += tf * idf[token]
                scores[i] = chunk_score

        return scores

    def _get_chunks_by_length(
        self, chunks: List[str], scores: np.ndarray, max_length: int
    ) -> List[str]:
        """Get chunks within max_length constraint.

        Args:
            chunks: List of text chunks
            scores: TF-IDF scores for chunks
            max_length: Maximum total length allowed

        Returns:
            List[str]: Selected chunks within length constraint
        """
        # 获取块长度
        chunk_lengths = [len(chunk) for chunk in chunks]

        # 按分数排序的索引
        sorted_indices = np.argsort(-scores)

        # 选择块直到达到长度限制
        selected_indices = []
        current_length = 0

        for idx in sorted_indices:
            if current_length + chunk_lengths[idx] <= max_length:
                selected_indices.append(idx)
                current_length += chunk_lengths[idx]
            else:
                break

        # 按原始顺序排序选中的块
        return [chunks[i] for i in sorted(selected_indices)]

    def _get_chunks_by_topn(
        self, chunks: List[str], scores: np.ndarray, topn: int
    ) -> List[str]:
        """Get top N chunks by TF-IDF score.

        Args:
            chunks: List of text chunks
            scores: TF-IDF scores for chunks
            topn: Number of top chunks to select

        Returns:
            List[str]: Selected top N chunks
        """
        # 获取前N个最高分数的索引
        top_indices = np.argsort(-scores)[:topn]

        # 按原始顺序返回选中的块
        return [chunks[i] for i in sorted(top_indices)]

    def _select_chunks(
        self,
        chunks: List[str],
        scores: np.ndarray,
        max_length: Optional[int] = None,
        topn: Optional[int] = None,
    ) -> List[str]:
        """选择文本块

        基于得分和约束条件选择文本块

        Args:
            chunks: 文本块列表
            scores: 主题得分
            max_length: 最大长度约束
            topn: 选择前N个块

        Returns:
            List[str]: 选中的文本块列表
        """
        # 获取块的原始索引和长度
        indices = list(range(len(chunks)))
        lengths = [len(chunk) for chunk in chunks]

        # 根据得分对索引排序
        sorted_pairs = sorted(zip(indices, scores), key=lambda x: x[1], reverse=True)
        sorted_indices = [pair[0] for pair in sorted_pairs]

        selected_indices = []

        if max_length is not None:
            # 基于最大长度选择
            current_length = 0
            for idx in sorted_indices:
                if current_length + lengths[idx] <= max_length:
                    selected_indices.append(idx)
                    current_length += lengths[idx]
                else:
                    break
        else:
            # 选择前N个块
            selected_indices = sorted_indices[:topn]

        # 按原始顺序返回选中的块
        return [chunks[i] for i in sorted(selected_indices)]

    def compress(
        self,
        doc: str,
        query: Optional[str] = None,
        max_length: Optional[int] = None,
        topn: Optional[int] = None,
    ) -> str:
        """Compress document using TF-IDF scoring.

        Args:
            doc: Input document text
            query: Optional query text for guided compression
            max_length: Maximum length of compressed document
            topn: Number of top chunks to select

        Returns:
            str: Compressed document text

        Raises:
            ValueError: If neither max_length nor topn is specified,
                      or if input parameters are invalid
        """
        # 参数验证
        if not doc:
            raise ValueError("Empty document provided")
        if max_length is not None and max_length <= 0:
            raise ValueError("max_length must be positive")
        if topn is not None and topn <= 0:
            raise ValueError("topn must be positive")
        if max_length is None and topn is None:
            raise ValueError("Either max_length or topn must be specified")

        # 文档分块
        chunks = self.doc_chunker.batch_chunk([doc], return_counts=False)[0]
        if not chunks:
            self.logger.log_info("Document chunking produced no chunks")
            return ""

        # 计算TF-IDF分数
        scores = self._calculate_tfidf(chunks, query)

        selected_chunks = self._select_chunks(chunks, scores, max_length, topn)

        compressed_text = "".join(selected_chunks)
        compression_ratio = len(compressed_text) / len(doc)
        self.logger.log_info(f"Compression ratio: {compression_ratio:.2%}")

        # 返回压缩后的文档
        return CompressionResult(
            compressed_text=compressed_text,
            compression_ratio=compression_ratio,
            selected_chunks=selected_chunks,
            topic_scores=scores,
        )<|MERGE_RESOLUTION|>--- conflicted
+++ resolved
@@ -63,13 +63,8 @@
         if query:
             # 使用查询词计算TF-IDF
             query_tokens = self.tokenize_func(query)
-<<<<<<< HEAD
-            query_token_set = set(query_tokens)
-
-=======
             query_token_set = set(query_tokens) # set? list?
             
->>>>>>> 3adcb942
             # 计算查询词的IDF
             idf = {}
             for token in query_token_set:
